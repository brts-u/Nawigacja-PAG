"""
Moduł z klasą grafu sieci drogowej oraz funkcjami do tworzenia go z pliku shapefile SKJZ (jezdni) w strukturze BDOT10k.

Autor: Bartosz Urbanek 331931
Data: 2025-10-17
"""
from __future__ import annotations
from typing import List, Tuple, Dict

from support_functions import *

import numpy as np
import geopandas as gpd
<<<<<<< HEAD
from scipy.spatial import KDTree
import matplotlib.pyplot as plt
import folium
from komiwojazer import opt_route_edges
=======
from scipy.spatial import cKDTree
import random
>>>>>>> 3a1e2d57


# Klasa węzła grafu
class Node:
    def __init__(self, x: float, y: float):
        self.id: int = -1
        self.x: float = x
        self.y: float = y
        self.edges: List[Edge] = []

    # Zwraca listę sąsiadów i drogi do nich, sąsiady wielopowiązane rozróżnialne przez ID krawędzi
    def get_neighbours(self) -> List[Tuple[Node, Edge]]:
        return [(edge.get_other_node(self), edge) for edge in self.edges]
        # Teoretycznie powinien być blok Try-Except, ale to by oznaczało, że graf został błędnie zbudowany

    def heuristic(self, other: Node) -> float:
        return euclidean_distance((self.x, self.y), (other.x, other.y))

# Prędkości przypisane do klas dróg w km/h
speed = {   # Okazuje się, że nie da się tego zmapować tak 1:1, więc wybrałem takie, które mają największy sens
    "autostrada": 140,   # Autostrada
    "droga ekspresowa": 120,   # Droga ekspresowa
    "droga główna ruchu przyśpieszonego": 90,   # Droga główna przyspieszona
    "droga główna": 70,    # Droga główna
    "droga zbiorcza": 50,    # Droga zbiorcza
    "droga lokalna": 40,    # Droga lokalna
    "droga dojazdowa": 30, # Droga dojazdowa
    "droga wewnętrzna": 20  # Droga wewnętrzna
}

class Edge:
    def __init__(self, id: str, start_node: Node, end_node: Node, length: float, classification: str, one_way: bool = False):
        self.id = id
        self.start_node = start_node
        self.end_node = end_node
        self.length = length
        self.classification = classification
        self.one_way = one_way

    def get_other_node(self, current_node: Node) -> Node:
        if current_node == self.start_node:
            return self.end_node
        elif current_node == self.end_node:
            return self.start_node
        else:
            raise ValueError("Node not part of this edge")

    # Koszt przejazdu krawędzi w sekundach
    def cost(self) -> float:
        return self.length * 3.6 / speed.get(self.classification)

class Graph:
    def __init__(self):
        self.nodes = {}
        self.edges = {}
        self._shapefile_path: str | List[str] | None = None
        self._kdtree = None
        self._node_coords: List[Tuple[float, float]] = [] # Potencjalnie niepotrzebne, można wyjmować z Dict[Node]

    def add_node(self, node: Node):
        self.nodes[node.id] = node
        self._node_coords.append((node.x, node.y))
        self._kdtree = None  # Invalidate KDTree

    def build_kdtree(self):
        if not self._kdtree:
            self._kdtree = cKDTree(self._node_coords)

    def add_edge(self, edge: Edge):
        self.edges[edge.id] = edge
        edge.start_node.edges.append(edge)
        if not edge.one_way:
            edge.end_node.edges.append(edge)

    def add_feature(self, feature: Dict, manager: NodeManager):
        coords = feature["geometry"]["coordinates"] # z modułu geometry pobiera tylko coordinates
        start_coord = coords[0]
        end_coord = coords[-1]

        start_node = manager.manage_new_node(start_coord[0], start_coord[1])
        if start_node not in self.nodes:
            self.add_node(start_node)
        end_node = manager.manage_new_node(end_coord[0], end_coord[1])
        if end_node not in self.nodes:
            self.add_node(end_node)

        # Długość polilinii w metrach
        # Shapely.length może szybsza metoda? Nie sprawdzałem, ale chyba nie da się tu nic zoptymalizować, może tylko for-loop?
        length = 0.0
        for i in range(len(coords) - 1):
            length += euclidean_distance((coords[i][0], coords[i][1]), (coords[i + 1][0], coords[i + 1][1]))

        classification = feature["properties"]["KLASA_DROG"]
        # TODO: obsługa dróg jednokierunkowych (?)

        edge = Edge(feature["properties"]["LOKALNYID"], start_node, end_node, length, classification)
        self.add_edge(edge)

    def find_nearest_node(self, coordinates: Tuple[float, float]) -> Node:
        self.build_kdtree()
        _, idx = self._kdtree.query(coordinates)
        nearest_coord = self._node_coords[idx]
        for node in self.nodes.values():
            if (node.x, node.y) == nearest_coord:
                return node
    
    def reconstruct_path(self, p:Dict, start:Node, end:Node)-> List[Node]:
        path_nodes = []
        current_id = end.id
        
        while current_id != -1:
            path_nodes.append(self.nodes[current_id])
            current_id = p[current_id]
        path_nodes.reverse() #sciezka węzłów

        return path_nodes
     
    def reconstruct_shp_path(self, path: List[Edge], output_path: str):
        if self._shapefile_path is None:
            print("Brak ścieżki pliku shapefile. Nie można zrekonstruować trasy")
            return
        if isinstance(self._shapefile_path, list):
            gdf = gpd.read_file(self._shapefile_path[0])
            for p in self._shapefile_path[1:]:
                gdf = gdf._append(gpd.read_file(p), ignore_index=True)
        else:
            gdf = gpd.read_file(self._shapefile_path)
        edge_ids = {edge.id for edge in path}
        gdf_filtered = gdf[gdf["idIIP_BT_I"].isin(edge_ids)]
        gdf_filtered.to_file(output_path, driver='ESRI Shapefile')
        print(f"Zrekonstruowana trasa zapisana do {output_path}")

    def matrixes(self, points:List[Tuple[float, float]]):
        n = len(points)
        cost_matrix = np.zeros((n,n)) #macierz nxn wypełniona zerami
        routes_matrix = [[None for _ in range(n)] for _ in range(n)] 
        mat_ids =[] # trzyma mi który punkt jest po kolei w macierzy

        for i in range(n):
            mat_ids.append(points[i])
            for j in range(n):
                if i ==j :
                    cost_matrix[i, j]=0
                    routes_matrix[i][j] = []
                else: 
                    route = convert_nodes_to_edges(self.dijkstra(points[i], points[j]))
                    routes_matrix[i][j] = route
                    #KOSZT WYRAZAM JAKO SUMA LEGTH?!
                    cost_matrix[i,j] =calculate_route_cost(route)
        
        return cost_matrix, routes_matrix, mat_ids

    def dijkstra(self, startpoint:Tuple[float, float], endpoint:Tuple[float, float]) -> List[Node]:
        startpoint = self.find_nearest_node(startpoint)
        endpoint = self.find_nearest_node(endpoint)

        S = {} #wierzchołki przejrzane
        Q = {} #wierzchołki nieodiwedzone
        p = {} #poprzednicy
        d = {} #aktualna długość ścieżek nieskonczonosc
        for n in self.nodes.values():
            Q[n.id] = n
            d[n.id] = np.inf
            p[n.id]=-1

        d[startpoint.id]=0
        
        while Q: 
            #szukam wezla o najmniejszym dystansie
            min_dist = np.inf
            curr_id = None
            for node_id in Q:
                if d[node_id] < min_dist:
                    min_dist = d[node_id]
                    curr_id = node_id

            #przerzucam wezel
            current = Q.pop(curr_id) 
            if current in S: continue #zabezpiecznie przed zduplikowanymi wierzcholkami
            S[curr_id] = current

            if curr_id == endpoint.id:
                break
                
            #szukam sasiadow i ustalam dla nich koszt
            for neighbour, edge in current.get_neighbours():
                if neighbour.id not in S:
                    new_dist = d[curr_id] + edge.cost()
                    if new_dist < d[neighbour.id]:
                        d[neighbour.id] = new_dist
                        p[neighbour.id] = curr_id
        
        route = self.reconstruct_path(p, startpoint, endpoint) #przemienia p na sciezke 
        return route

class NodeManager:
    def __init__(self):
        self.node_indexes = {}
        self.new_node_id = 0
        self.tolerance = 1 # miejsca po przecinku, ujemne też działają

    def manage_new_node(self, x: float, y: float) -> Node:
        if f'({round(x, self.tolerance)}, {round(y, self.tolerance)})' in self.node_indexes:
            return self.node_indexes[f'({round(x, self.tolerance)}, {round(y, self.tolerance)})']
        node = Node(x, y)
        node.id = self.new_node_id
        self.new_node_id += 1
        keyUU = f'({ceil(x, self.tolerance)}, {ceil(y, self.tolerance)})'
        keyUD = f'({ceil(x, self.tolerance)}, {floor(y, self.tolerance)})'
        keyDU = f'({floor(x, self.tolerance)}, {ceil(y, self.tolerance)})'
        keyDD = f'({floor(x, self.tolerance)}, {floor(y, self.tolerance)})'
        self.node_indexes[keyUU] = node
        self.node_indexes[keyUD] = node
        self.node_indexes[keyDU] = node
        self.node_indexes[keyDD] = node
        return node

def build_graph_from_shapefile(file_path: str | List[str]) -> Graph:
    if isinstance(file_path, list):
        gdf = gpd.read_file(file_path[0])
        for p in file_path[1:]:
            gdf = gdf._append(gpd.read_file(p), ignore_index=True)
    else:
        gdf = gpd.read_file(file_path)
    G = Graph()
    NM = NodeManager()
    G._shapefile_path = file_path

    # Iteracja po obiektach wczytanych do GeoDataFrame
    iterator = gdf.iterfeatures(drop_id=True)
    while True:
        try:
            feature = next(iterator)
        except StopIteration:
            break
        G.add_feature(feature, NM)
    G.build_kdtree()
    return G

<<<<<<< HEAD
def draw_path (graph:Graph, route: List[Node]):
    fig, ax = plt.subplots(figsize=(10, 10))
    draw_graph(graph)
    Xcoords = [r.x for r in route]
    Ycoords = [r.y for r in route]
    plt.plot(Xcoords, Ycoords, color='r', marker ='o')
    plt.title("Ścieżka znaleziona przez Dijkstrę")

def draw_pts_connection(graph:Graph, edges: List[Edge], coords = List[Tuple[float, float]]):

    draw_graph(graph)

    for edge in edges:
        x_coords = [edge.start_node.x, edge.end_node.x]
        y_coords = [edge.start_node.y, edge.end_node.y]
        plt.plot(x_coords, y_coords, color='r')  # linia

        ptsXcoords = [c[0] for c in coords]
        ptsYcoords = [c[1] for c in coords]

        plt.plot(ptsXcoords,ptsYcoords, 'ro')
   
    plt.title("Ścieżka travelling salesman")
    plt.show()



# def draw_point(point: Tuple[float, float]):
#     x, y = point
#     plt.scatter(x, y, color='red', s=50, zorder=5)

def read_points(path)-> List[Tuple[float, float]]:
    points =[]
    with open(path, 'r', encoding="utf-8-sig") as f:
        for line in f:
            line = line.strip()
            
            if not line:
                continue
            
            x_str, y_str = line.split(';')
            x, y = float(x_str.replace(',','.')), float(y_str.replace(',','.'))
            points.append((x,y))
    return points

=======
>>>>>>> 3a1e2d57
def convert_nodes_to_edges(path_nodes: List[Node])->List[Edge]: #konwertuje sciezke nodow na edgy
    path_edges =[] #sciezka edgy

    for i in range(len(path_nodes)-1):
        n1=path_nodes[i]
        n2=path_nodes[i+1]
        for edge in n1.edges: #sprawdzam wszystkie edge dla noda
            if edge.get_other_node(n1) ==n2: #szukam krawedzi dla dobrego konca
                path_edges.append(edge)
                break
    return path_edges

def calculate_route_cost(route:List[Edge]):
    cost =0
    for e in route:
        cost += e.length
    return cost

# Demo
if __name__ == "__main__":
    shp_file_paths = ["..\\kujawsko_pomorskie_m_Torun/L4_1_BDOT10k__OT_SKJZ_L.shp",
                      "..\\kujawsko_pomorskie_pow_torunski/L4_2_BDOT10k__OT_SKJZ_L.shp"]
    #test_path = r"C:\aszkola\5 sem\pag\projekt1\dane\testowe.shp"
    test_path = r"..\test_shp.shp"
    rozjechane = r"C:\Users\burb2\Desktop\Pliki Studia\PAG\rozjechane_drogi.shp"
    points_path = r"C:\aszkola\5 sem\pag\projekt1\PUNKTY.txt"
    points2_path =r"C:\aszkola\5 sem\pag\projekt1\Nawigacja-PAG\punkty2.txt"

    graph = build_graph_from_shapefile(shp_file_paths)
    print(f"Graph has {len(graph.nodes)} nodes and {len(graph.edges)} edges.")

<<<<<<< HEAD
    points = read_points(points_path) # tutaj trzeba wczytac te 40 pkt 
    cost_matrix, routes_matrix, mat_ids = graph.matrixes(points) #a tu sie beda cala noc liczyly
    points2 = read_points(points2_path) # tutaj wczytac punkty ktore sb wybralam

    final, pts = opt_route_edges(points2, routes_matrix, cost_matrix, mat_ids)

    draw_pts_connection(graph, final,pts)
    


    
    

=======
    # points = read_points(points_path)
    # cost_matrix, routes_matrix, mat_ids = graph.matrixes(points)
    # print(cost_matrix)
    # points2 = read_points(points2_path)
    # full_route, total_cost, ids = rand_route_points(points2, routes_matrix, cost_matrix, mat_ids)
    #
    # print(total_cost)



    nodes = list(graph.nodes.values())
    route = graph.dijkstra((473300, 571850), (nodes[30].x, nodes[30].y))
    print(f"Znaleziono trasę o długości {calculate_route_cost(convert_nodes_to_edges(route))} metrów.")

>>>>>>> 3a1e2d57
<|MERGE_RESOLUTION|>--- conflicted
+++ resolved
@@ -1,370 +1,353 @@
-"""
-Moduł z klasą grafu sieci drogowej oraz funkcjami do tworzenia go z pliku shapefile SKJZ (jezdni) w strukturze BDOT10k.
-
-Autor: Bartosz Urbanek 331931
-Data: 2025-10-17
-"""
-from __future__ import annotations
-from typing import List, Tuple, Dict
-
-from support_functions import *
-
-import numpy as np
-import geopandas as gpd
-<<<<<<< HEAD
-from scipy.spatial import KDTree
-import matplotlib.pyplot as plt
-import folium
-from komiwojazer import opt_route_edges
-=======
-from scipy.spatial import cKDTree
-import random
->>>>>>> 3a1e2d57
-
-
-# Klasa węzła grafu
-class Node:
-    def __init__(self, x: float, y: float):
-        self.id: int = -1
-        self.x: float = x
-        self.y: float = y
-        self.edges: List[Edge] = []
-
-    # Zwraca listę sąsiadów i drogi do nich, sąsiady wielopowiązane rozróżnialne przez ID krawędzi
-    def get_neighbours(self) -> List[Tuple[Node, Edge]]:
-        return [(edge.get_other_node(self), edge) for edge in self.edges]
-        # Teoretycznie powinien być blok Try-Except, ale to by oznaczało, że graf został błędnie zbudowany
-
-    def heuristic(self, other: Node) -> float:
-        return euclidean_distance((self.x, self.y), (other.x, other.y))
-
-# Prędkości przypisane do klas dróg w km/h
-speed = {   # Okazuje się, że nie da się tego zmapować tak 1:1, więc wybrałem takie, które mają największy sens
-    "autostrada": 140,   # Autostrada
-    "droga ekspresowa": 120,   # Droga ekspresowa
-    "droga główna ruchu przyśpieszonego": 90,   # Droga główna przyspieszona
-    "droga główna": 70,    # Droga główna
-    "droga zbiorcza": 50,    # Droga zbiorcza
-    "droga lokalna": 40,    # Droga lokalna
-    "droga dojazdowa": 30, # Droga dojazdowa
-    "droga wewnętrzna": 20  # Droga wewnętrzna
-}
-
-class Edge:
-    def __init__(self, id: str, start_node: Node, end_node: Node, length: float, classification: str, one_way: bool = False):
-        self.id = id
-        self.start_node = start_node
-        self.end_node = end_node
-        self.length = length
-        self.classification = classification
-        self.one_way = one_way
-
-    def get_other_node(self, current_node: Node) -> Node:
-        if current_node == self.start_node:
-            return self.end_node
-        elif current_node == self.end_node:
-            return self.start_node
-        else:
-            raise ValueError("Node not part of this edge")
-
-    # Koszt przejazdu krawędzi w sekundach
-    def cost(self) -> float:
-        return self.length * 3.6 / speed.get(self.classification)
-
-class Graph:
-    def __init__(self):
-        self.nodes = {}
-        self.edges = {}
-        self._shapefile_path: str | List[str] | None = None
-        self._kdtree = None
-        self._node_coords: List[Tuple[float, float]] = [] # Potencjalnie niepotrzebne, można wyjmować z Dict[Node]
-
-    def add_node(self, node: Node):
-        self.nodes[node.id] = node
-        self._node_coords.append((node.x, node.y))
-        self._kdtree = None  # Invalidate KDTree
-
-    def build_kdtree(self):
-        if not self._kdtree:
-            self._kdtree = cKDTree(self._node_coords)
-
-    def add_edge(self, edge: Edge):
-        self.edges[edge.id] = edge
-        edge.start_node.edges.append(edge)
-        if not edge.one_way:
-            edge.end_node.edges.append(edge)
-
-    def add_feature(self, feature: Dict, manager: NodeManager):
-        coords = feature["geometry"]["coordinates"] # z modułu geometry pobiera tylko coordinates
-        start_coord = coords[0]
-        end_coord = coords[-1]
-
-        start_node = manager.manage_new_node(start_coord[0], start_coord[1])
-        if start_node not in self.nodes:
-            self.add_node(start_node)
-        end_node = manager.manage_new_node(end_coord[0], end_coord[1])
-        if end_node not in self.nodes:
-            self.add_node(end_node)
-
-        # Długość polilinii w metrach
-        # Shapely.length może szybsza metoda? Nie sprawdzałem, ale chyba nie da się tu nic zoptymalizować, może tylko for-loop?
-        length = 0.0
-        for i in range(len(coords) - 1):
-            length += euclidean_distance((coords[i][0], coords[i][1]), (coords[i + 1][0], coords[i + 1][1]))
-
-        classification = feature["properties"]["KLASA_DROG"]
-        # TODO: obsługa dróg jednokierunkowych (?)
-
-        edge = Edge(feature["properties"]["LOKALNYID"], start_node, end_node, length, classification)
-        self.add_edge(edge)
-
-    def find_nearest_node(self, coordinates: Tuple[float, float]) -> Node:
-        self.build_kdtree()
-        _, idx = self._kdtree.query(coordinates)
-        nearest_coord = self._node_coords[idx]
-        for node in self.nodes.values():
-            if (node.x, node.y) == nearest_coord:
-                return node
-    
-    def reconstruct_path(self, p:Dict, start:Node, end:Node)-> List[Node]:
-        path_nodes = []
-        current_id = end.id
-        
-        while current_id != -1:
-            path_nodes.append(self.nodes[current_id])
-            current_id = p[current_id]
-        path_nodes.reverse() #sciezka węzłów
-
-        return path_nodes
-     
-    def reconstruct_shp_path(self, path: List[Edge], output_path: str):
-        if self._shapefile_path is None:
-            print("Brak ścieżki pliku shapefile. Nie można zrekonstruować trasy")
-            return
-        if isinstance(self._shapefile_path, list):
-            gdf = gpd.read_file(self._shapefile_path[0])
-            for p in self._shapefile_path[1:]:
-                gdf = gdf._append(gpd.read_file(p), ignore_index=True)
-        else:
-            gdf = gpd.read_file(self._shapefile_path)
-        edge_ids = {edge.id for edge in path}
-        gdf_filtered = gdf[gdf["idIIP_BT_I"].isin(edge_ids)]
-        gdf_filtered.to_file(output_path, driver='ESRI Shapefile')
-        print(f"Zrekonstruowana trasa zapisana do {output_path}")
-
-    def matrixes(self, points:List[Tuple[float, float]]):
-        n = len(points)
-        cost_matrix = np.zeros((n,n)) #macierz nxn wypełniona zerami
-        routes_matrix = [[None for _ in range(n)] for _ in range(n)] 
-        mat_ids =[] # trzyma mi który punkt jest po kolei w macierzy
-
-        for i in range(n):
-            mat_ids.append(points[i])
-            for j in range(n):
-                if i ==j :
-                    cost_matrix[i, j]=0
-                    routes_matrix[i][j] = []
-                else: 
-                    route = convert_nodes_to_edges(self.dijkstra(points[i], points[j]))
-                    routes_matrix[i][j] = route
-                    #KOSZT WYRAZAM JAKO SUMA LEGTH?!
-                    cost_matrix[i,j] =calculate_route_cost(route)
-        
-        return cost_matrix, routes_matrix, mat_ids
-
-    def dijkstra(self, startpoint:Tuple[float, float], endpoint:Tuple[float, float]) -> List[Node]:
-        startpoint = self.find_nearest_node(startpoint)
-        endpoint = self.find_nearest_node(endpoint)
-
-        S = {} #wierzchołki przejrzane
-        Q = {} #wierzchołki nieodiwedzone
-        p = {} #poprzednicy
-        d = {} #aktualna długość ścieżek nieskonczonosc
-        for n in self.nodes.values():
-            Q[n.id] = n
-            d[n.id] = np.inf
-            p[n.id]=-1
-
-        d[startpoint.id]=0
-        
-        while Q: 
-            #szukam wezla o najmniejszym dystansie
-            min_dist = np.inf
-            curr_id = None
-            for node_id in Q:
-                if d[node_id] < min_dist:
-                    min_dist = d[node_id]
-                    curr_id = node_id
-
-            #przerzucam wezel
-            current = Q.pop(curr_id) 
-            if current in S: continue #zabezpiecznie przed zduplikowanymi wierzcholkami
-            S[curr_id] = current
-
-            if curr_id == endpoint.id:
-                break
-                
-            #szukam sasiadow i ustalam dla nich koszt
-            for neighbour, edge in current.get_neighbours():
-                if neighbour.id not in S:
-                    new_dist = d[curr_id] + edge.cost()
-                    if new_dist < d[neighbour.id]:
-                        d[neighbour.id] = new_dist
-                        p[neighbour.id] = curr_id
-        
-        route = self.reconstruct_path(p, startpoint, endpoint) #przemienia p na sciezke 
-        return route
-
-class NodeManager:
-    def __init__(self):
-        self.node_indexes = {}
-        self.new_node_id = 0
-        self.tolerance = 1 # miejsca po przecinku, ujemne też działają
-
-    def manage_new_node(self, x: float, y: float) -> Node:
-        if f'({round(x, self.tolerance)}, {round(y, self.tolerance)})' in self.node_indexes:
-            return self.node_indexes[f'({round(x, self.tolerance)}, {round(y, self.tolerance)})']
-        node = Node(x, y)
-        node.id = self.new_node_id
-        self.new_node_id += 1
-        keyUU = f'({ceil(x, self.tolerance)}, {ceil(y, self.tolerance)})'
-        keyUD = f'({ceil(x, self.tolerance)}, {floor(y, self.tolerance)})'
-        keyDU = f'({floor(x, self.tolerance)}, {ceil(y, self.tolerance)})'
-        keyDD = f'({floor(x, self.tolerance)}, {floor(y, self.tolerance)})'
-        self.node_indexes[keyUU] = node
-        self.node_indexes[keyUD] = node
-        self.node_indexes[keyDU] = node
-        self.node_indexes[keyDD] = node
-        return node
-
-def build_graph_from_shapefile(file_path: str | List[str]) -> Graph:
-    if isinstance(file_path, list):
-        gdf = gpd.read_file(file_path[0])
-        for p in file_path[1:]:
-            gdf = gdf._append(gpd.read_file(p), ignore_index=True)
-    else:
-        gdf = gpd.read_file(file_path)
-    G = Graph()
-    NM = NodeManager()
-    G._shapefile_path = file_path
-
-    # Iteracja po obiektach wczytanych do GeoDataFrame
-    iterator = gdf.iterfeatures(drop_id=True)
-    while True:
-        try:
-            feature = next(iterator)
-        except StopIteration:
-            break
-        G.add_feature(feature, NM)
-    G.build_kdtree()
-    return G
-
-<<<<<<< HEAD
-def draw_path (graph:Graph, route: List[Node]):
-    fig, ax = plt.subplots(figsize=(10, 10))
-    draw_graph(graph)
-    Xcoords = [r.x for r in route]
-    Ycoords = [r.y for r in route]
-    plt.plot(Xcoords, Ycoords, color='r', marker ='o')
-    plt.title("Ścieżka znaleziona przez Dijkstrę")
-
-def draw_pts_connection(graph:Graph, edges: List[Edge], coords = List[Tuple[float, float]]):
-
-    draw_graph(graph)
-
-    for edge in edges:
-        x_coords = [edge.start_node.x, edge.end_node.x]
-        y_coords = [edge.start_node.y, edge.end_node.y]
-        plt.plot(x_coords, y_coords, color='r')  # linia
-
-        ptsXcoords = [c[0] for c in coords]
-        ptsYcoords = [c[1] for c in coords]
-
-        plt.plot(ptsXcoords,ptsYcoords, 'ro')
-   
-    plt.title("Ścieżka travelling salesman")
-    plt.show()
-
-
-
-# def draw_point(point: Tuple[float, float]):
-#     x, y = point
-#     plt.scatter(x, y, color='red', s=50, zorder=5)
-
-def read_points(path)-> List[Tuple[float, float]]:
-    points =[]
-    with open(path, 'r', encoding="utf-8-sig") as f:
-        for line in f:
-            line = line.strip()
-            
-            if not line:
-                continue
-            
-            x_str, y_str = line.split(';')
-            x, y = float(x_str.replace(',','.')), float(y_str.replace(',','.'))
-            points.append((x,y))
-    return points
-
-=======
->>>>>>> 3a1e2d57
-def convert_nodes_to_edges(path_nodes: List[Node])->List[Edge]: #konwertuje sciezke nodow na edgy
-    path_edges =[] #sciezka edgy
-
-    for i in range(len(path_nodes)-1):
-        n1=path_nodes[i]
-        n2=path_nodes[i+1]
-        for edge in n1.edges: #sprawdzam wszystkie edge dla noda
-            if edge.get_other_node(n1) ==n2: #szukam krawedzi dla dobrego konca
-                path_edges.append(edge)
-                break
-    return path_edges
-
-def calculate_route_cost(route:List[Edge]):
-    cost =0
-    for e in route:
-        cost += e.length
-    return cost
-
-# Demo
-if __name__ == "__main__":
-    shp_file_paths = ["..\\kujawsko_pomorskie_m_Torun/L4_1_BDOT10k__OT_SKJZ_L.shp",
-                      "..\\kujawsko_pomorskie_pow_torunski/L4_2_BDOT10k__OT_SKJZ_L.shp"]
-    #test_path = r"C:\aszkola\5 sem\pag\projekt1\dane\testowe.shp"
-    test_path = r"..\test_shp.shp"
-    rozjechane = r"C:\Users\burb2\Desktop\Pliki Studia\PAG\rozjechane_drogi.shp"
-    points_path = r"C:\aszkola\5 sem\pag\projekt1\PUNKTY.txt"
-    points2_path =r"C:\aszkola\5 sem\pag\projekt1\Nawigacja-PAG\punkty2.txt"
-
-    graph = build_graph_from_shapefile(shp_file_paths)
-    print(f"Graph has {len(graph.nodes)} nodes and {len(graph.edges)} edges.")
-
-<<<<<<< HEAD
-    points = read_points(points_path) # tutaj trzeba wczytac te 40 pkt 
-    cost_matrix, routes_matrix, mat_ids = graph.matrixes(points) #a tu sie beda cala noc liczyly
-    points2 = read_points(points2_path) # tutaj wczytac punkty ktore sb wybralam
-
-    final, pts = opt_route_edges(points2, routes_matrix, cost_matrix, mat_ids)
-
-    draw_pts_connection(graph, final,pts)
-    
-
-
-    
-    
-
-=======
-    # points = read_points(points_path)
-    # cost_matrix, routes_matrix, mat_ids = graph.matrixes(points)
-    # print(cost_matrix)
-    # points2 = read_points(points2_path)
-    # full_route, total_cost, ids = rand_route_points(points2, routes_matrix, cost_matrix, mat_ids)
-    #
-    # print(total_cost)
-
-
-
-    nodes = list(graph.nodes.values())
-    route = graph.dijkstra((473300, 571850), (nodes[30].x, nodes[30].y))
-    print(f"Znaleziono trasę o długości {calculate_route_cost(convert_nodes_to_edges(route))} metrów.")
-
->>>>>>> 3a1e2d57
+"""
+Moduł z klasą grafu sieci drogowej oraz funkcjami do tworzenia go z pliku shapefile SKJZ (jezdni) w strukturze BDOT10k.
+
+Autor: Bartosz Urbanek 331931
+Data: 2025-10-17
+"""
+from __future__ import annotations
+from typing import List, Tuple, Dict
+
+from support_functions import *
+
+import numpy as np
+import geopandas as gpd
+from scipy.spatial import KDTree
+import matplotlib.pyplot as plt
+import folium
+from komiwojazer import opt_route_edges
+from scipy.spatial import cKDTree
+import random
+
+
+# Klasa węzła grafu
+class Node:
+    def __init__(self, x: float, y: float):
+        self.id: int = -1
+        self.x: float = x
+        self.y: float = y
+        self.edges: List[Edge] = []
+
+    # Zwraca listę sąsiadów i drogi do nich, sąsiady wielopowiązane rozróżnialne przez ID krawędzi
+    def get_neighbours(self) -> List[Tuple[Node, Edge]]:
+        return [(edge.get_other_node(self), edge) for edge in self.edges]
+        # Teoretycznie powinien być blok Try-Except, ale to by oznaczało, że graf został błędnie zbudowany
+
+    def heuristic(self, other: Node) -> float:
+        return euclidean_distance((self.x, self.y), (other.x, other.y))
+
+# Prędkości przypisane do klas dróg w km/h
+speed = {   # Okazuje się, że nie da się tego zmapować tak 1:1, więc wybrałem takie, które mają największy sens
+    "autostrada": 140,   # Autostrada
+    "droga ekspresowa": 120,   # Droga ekspresowa
+    "droga główna ruchu przyśpieszonego": 90,   # Droga główna przyspieszona
+    "droga główna": 70,    # Droga główna
+    "droga zbiorcza": 50,    # Droga zbiorcza
+    "droga lokalna": 40,    # Droga lokalna
+    "droga dojazdowa": 30, # Droga dojazdowa
+    "droga wewnętrzna": 20  # Droga wewnętrzna
+}
+
+class Edge:
+    def __init__(self, id: str, start_node: Node, end_node: Node, length: float, classification: str, one_way: bool = False):
+        self.id = id
+        self.start_node = start_node
+        self.end_node = end_node
+        self.length = length
+        self.classification = classification
+        self.one_way = one_way
+
+    def get_other_node(self, current_node: Node) -> Node:
+        if current_node == self.start_node:
+            return self.end_node
+        elif current_node == self.end_node:
+            return self.start_node
+        else:
+            raise ValueError("Node not part of this edge")
+
+    # Koszt przejazdu krawędzi w sekundach
+    def cost(self) -> float:
+        return self.length * 3.6 / speed.get(self.classification)
+
+class Graph:
+    def __init__(self):
+        self.nodes = {}
+        self.edges = {}
+        self._shapefile_path: str | List[str] | None = None
+        self._kdtree = None
+        self._node_coords: List[Tuple[float, float]] = [] # Potencjalnie niepotrzebne, można wyjmować z Dict[Node]
+
+    def add_node(self, node: Node):
+        self.nodes[node.id] = node
+        self._node_coords.append((node.x, node.y))
+        self._kdtree = None  # Invalidate KDTree
+
+    def build_kdtree(self):
+        if not self._kdtree:
+            self._kdtree = cKDTree(self._node_coords)
+
+    def add_edge(self, edge: Edge):
+        self.edges[edge.id] = edge
+        edge.start_node.edges.append(edge)
+        if not edge.one_way:
+            edge.end_node.edges.append(edge)
+
+    def add_feature(self, feature: Dict, manager: NodeManager):
+        coords = feature["geometry"]["coordinates"] # z modułu geometry pobiera tylko coordinates
+        start_coord = coords[0]
+        end_coord = coords[-1]
+
+        start_node = manager.manage_new_node(start_coord[0], start_coord[1])
+        if start_node not in self.nodes:
+            self.add_node(start_node)
+        end_node = manager.manage_new_node(end_coord[0], end_coord[1])
+        if end_node not in self.nodes:
+            self.add_node(end_node)
+
+        # Długość polilinii w metrach
+        # Shapely.length może szybsza metoda? Nie sprawdzałem, ale chyba nie da się tu nic zoptymalizować, może tylko for-loop?
+        length = 0.0
+        for i in range(len(coords) - 1):
+            length += euclidean_distance((coords[i][0], coords[i][1]), (coords[i + 1][0], coords[i + 1][1]))
+
+        classification = feature["properties"]["KLASA_DROG"]
+        # TODO: obsługa dróg jednokierunkowych (?)
+
+        edge = Edge(feature["properties"]["LOKALNYID"], start_node, end_node, length, classification)
+        self.add_edge(edge)
+
+    def find_nearest_node(self, coordinates: Tuple[float, float]) -> Node:
+        self.build_kdtree()
+        _, idx = self._kdtree.query(coordinates)
+        nearest_coord = self._node_coords[idx]
+        for node in self.nodes.values():
+            if (node.x, node.y) == nearest_coord:
+                return node
+    
+    def reconstruct_path(self, p:Dict, start:Node, end:Node)-> List[Node]:
+        path_nodes = []
+        current_id = end.id
+        
+        while current_id != -1:
+            path_nodes.append(self.nodes[current_id])
+            current_id = p[current_id]
+        path_nodes.reverse() #sciezka węzłów
+
+        return path_nodes
+     
+    def reconstruct_shp_path(self, path: List[Edge], output_path: str):
+        if self._shapefile_path is None:
+            print("Brak ścieżki pliku shapefile. Nie można zrekonstruować trasy")
+            return
+        if isinstance(self._shapefile_path, list):
+            gdf = gpd.read_file(self._shapefile_path[0])
+            for p in self._shapefile_path[1:]:
+                gdf = gdf._append(gpd.read_file(p), ignore_index=True)
+        else:
+            gdf = gpd.read_file(self._shapefile_path)
+        edge_ids = {edge.id for edge in path}
+        gdf_filtered = gdf[gdf["idIIP_BT_I"].isin(edge_ids)]
+        gdf_filtered.to_file(output_path, driver='ESRI Shapefile')
+        print(f"Zrekonstruowana trasa zapisana do {output_path}")
+
+    def matrixes(self, points:List[Tuple[float, float]]):
+        n = len(points)
+        cost_matrix = np.zeros((n,n)) #macierz nxn wypełniona zerami
+        routes_matrix = [[None for _ in range(n)] for _ in range(n)] 
+        mat_ids =[] # trzyma mi który punkt jest po kolei w macierzy
+
+        for i in range(n):
+            mat_ids.append(points[i])
+            for j in range(n):
+                if i ==j :
+                    cost_matrix[i, j]=0
+                    routes_matrix[i][j] = []
+                else: 
+                    route = convert_nodes_to_edges(self.dijkstra(points[i], points[j]))
+                    routes_matrix[i][j] = route
+                    #KOSZT WYRAZAM JAKO SUMA LEGTH?!
+                    cost_matrix[i,j] =calculate_route_cost(route)
+        
+        return cost_matrix, routes_matrix, mat_ids
+
+    def dijkstra(self, startpoint:Tuple[float, float], endpoint:Tuple[float, float]) -> List[Node]:
+        startpoint = self.find_nearest_node(startpoint)
+        endpoint = self.find_nearest_node(endpoint)
+
+        S = {} #wierzchołki przejrzane
+        Q = {} #wierzchołki nieodiwedzone
+        p = {} #poprzednicy
+        d = {} #aktualna długość ścieżek nieskonczonosc
+        for n in self.nodes.values():
+            Q[n.id] = n
+            d[n.id] = np.inf
+            p[n.id]=-1
+
+        d[startpoint.id]=0
+        
+        while Q: 
+            #szukam wezla o najmniejszym dystansie
+            min_dist = np.inf
+            curr_id = None
+            for node_id in Q:
+                if d[node_id] < min_dist:
+                    min_dist = d[node_id]
+                    curr_id = node_id
+
+            #przerzucam wezel
+            current = Q.pop(curr_id) 
+            if current in S: continue #zabezpiecznie przed zduplikowanymi wierzcholkami
+            S[curr_id] = current
+
+            if curr_id == endpoint.id:
+                break
+                
+            #szukam sasiadow i ustalam dla nich koszt
+            for neighbour, edge in current.get_neighbours():
+                if neighbour.id not in S:
+                    new_dist = d[curr_id] + edge.cost()
+                    if new_dist < d[neighbour.id]:
+                        d[neighbour.id] = new_dist
+                        p[neighbour.id] = curr_id
+        
+        route = self.reconstruct_path(p, startpoint, endpoint) #przemienia p na sciezke 
+        return route
+
+class NodeManager:
+    def __init__(self):
+        self.node_indexes = {}
+        self.new_node_id = 0
+        self.tolerance = 1 # miejsca po przecinku, ujemne też działają
+
+    def manage_new_node(self, x: float, y: float) -> Node:
+        if f'({round(x, self.tolerance)}, {round(y, self.tolerance)})' in self.node_indexes:
+            return self.node_indexes[f'({round(x, self.tolerance)}, {round(y, self.tolerance)})']
+        node = Node(x, y)
+        node.id = self.new_node_id
+        self.new_node_id += 1
+        keyUU = f'({ceil(x, self.tolerance)}, {ceil(y, self.tolerance)})'
+        keyUD = f'({ceil(x, self.tolerance)}, {floor(y, self.tolerance)})'
+        keyDU = f'({floor(x, self.tolerance)}, {ceil(y, self.tolerance)})'
+        keyDD = f'({floor(x, self.tolerance)}, {floor(y, self.tolerance)})'
+        self.node_indexes[keyUU] = node
+        self.node_indexes[keyUD] = node
+        self.node_indexes[keyDU] = node
+        self.node_indexes[keyDD] = node
+        return node
+
+def build_graph_from_shapefile(file_path: str | List[str]) -> Graph:
+    if isinstance(file_path, list):
+        gdf = gpd.read_file(file_path[0])
+        for p in file_path[1:]:
+            gdf = gdf._append(gpd.read_file(p), ignore_index=True)
+    else:
+        gdf = gpd.read_file(file_path)
+    G = Graph()
+    NM = NodeManager()
+    G._shapefile_path = file_path
+
+    # Iteracja po obiektach wczytanych do GeoDataFrame
+    iterator = gdf.iterfeatures(drop_id=True)
+    while True:
+        try:
+            feature = next(iterator)
+        except StopIteration:
+            break
+        G.add_feature(feature, NM)
+    G.build_kdtree()
+    return G
+
+def draw_path (graph:Graph, route: List[Node]):
+    fig, ax = plt.subplots(figsize=(10, 10))
+    draw_graph(graph)
+    Xcoords = [r.x for r in route]
+    Ycoords = [r.y for r in route]
+    plt.plot(Xcoords, Ycoords, color='r', marker ='o')
+    plt.title("Ścieżka znaleziona przez Dijkstrę")
+
+def draw_pts_connection(graph:Graph, edges: List[Edge], coords = List[Tuple[float, float]]):
+
+    draw_graph(graph)
+
+    for edge in edges:
+        x_coords = [edge.start_node.x, edge.end_node.x]
+        y_coords = [edge.start_node.y, edge.end_node.y]
+        plt.plot(x_coords, y_coords, color='r')  # linia
+
+        ptsXcoords = [c[0] for c in coords]
+        ptsYcoords = [c[1] for c in coords]
+
+        plt.plot(ptsXcoords,ptsYcoords, 'ro')
+   
+    plt.title("Ścieżka travelling salesman")
+    plt.show()
+
+
+
+# def draw_point(point: Tuple[float, float]):
+#     x, y = point
+#     plt.scatter(x, y, color='red', s=50, zorder=5)
+
+def read_points(path)-> List[Tuple[float, float]]:
+    points =[]
+    with open(path, 'r', encoding="utf-8-sig") as f:
+        for line in f:
+            line = line.strip()
+            
+            if not line:
+                continue
+            
+            x_str, y_str = line.split(';')
+            x, y = float(x_str.replace(',','.')), float(y_str.replace(',','.'))
+            points.append((x,y))
+    return points
+
+def convert_nodes_to_edges(path_nodes: List[Node])->List[Edge]: #konwertuje sciezke nodow na edgy
+    path_edges =[] #sciezka edgy
+
+    for i in range(len(path_nodes)-1):
+        n1=path_nodes[i]
+        n2=path_nodes[i+1]
+        for edge in n1.edges: #sprawdzam wszystkie edge dla noda
+            if edge.get_other_node(n1) ==n2: #szukam krawedzi dla dobrego konca
+                path_edges.append(edge)
+                break
+    return path_edges
+
+def calculate_route_cost(route:List[Edge]):
+    cost =0
+    for e in route:
+        cost += e.length
+    return cost
+
+# Demo
+if __name__ == "__main__":
+    shp_file_paths = ["..\\kujawsko_pomorskie_m_Torun/L4_1_BDOT10k__OT_SKJZ_L.shp",
+                      "..\\kujawsko_pomorskie_pow_torunski/L4_2_BDOT10k__OT_SKJZ_L.shp"]
+    #test_path = r"C:\aszkola\5 sem\pag\projekt1\dane\testowe.shp"
+    test_path = r"..\test_shp.shp"
+    rozjechane = r"C:\Users\burb2\Desktop\Pliki Studia\PAG\rozjechane_drogi.shp"
+    points_path = r"C:\aszkola\5 sem\pag\projekt1\PUNKTY.txt"
+    points2_path =r"C:\aszkola\5 sem\pag\projekt1\Nawigacja-PAG\punkty2.txt"
+
+    graph = build_graph_from_shapefile(shp_file_paths)
+    print(f"Graph has {len(graph.nodes)} nodes and {len(graph.edges)} edges.")
+
+    points = read_points(points_path) # tutaj trzeba wczytac te 40 pkt 
+    cost_matrix, routes_matrix, mat_ids = graph.matrixes(points) #a tu sie beda cala noc liczyly
+    points2 = read_points(points2_path) # tutaj wczytac punkty ktore sb wybralam
+
+    final, pts = opt_route_edges(points2, routes_matrix, cost_matrix, mat_ids)
+
+    draw_pts_connection(graph, final,pts)
+    
+    # points = read_points(points_path)
+    # cost_matrix, routes_matrix, mat_ids = graph.matrixes(points)
+    # print(cost_matrix)
+    # points2 = read_points(points2_path)
+    # full_route, total_cost, ids = rand_route_points(points2, routes_matrix, cost_matrix, mat_ids)
+    #
+    # print(total_cost)
+
+    nodes = list(graph.nodes.values())
+    route = graph.dijkstra((473300, 571850), (nodes[30].x, nodes[30].y))
+    print(f"Znaleziono trasę o długości {calculate_route_cost(convert_nodes_to_edges(route))} metrów.")