--- conflicted
+++ resolved
@@ -1,314 +1,286 @@
-"""
-Moduł z klasą grafu sieci drogowej oraz funkcjami do tworzenia go z pliku shapefile SKJZ (jezdni) w strukturze BDOT10k.
-
-Autor: Bartosz Urbanek 331931
-Data: 2025-10-17
-"""
-from __future__ import annotations
-from typing import List, Tuple, Dict
-
-import numpy as np
-import geopandas as gpd
-from scipy.spatial import KDTree
-import matplotlib.pyplot as plt
-
-
-def euclidean_distance(coord1: Tuple[float, float], coord2: Tuple[float, float]) -> float:
-    # Odległość między punktami
-    return np.sqrt((coord1[0] - coord2[0]) ** 2 + (coord1[1] - coord2[1]) ** 2)
-def approx(a: float, b: float, tol: float = 0.10) -> bool:
-    # Przybliżenie
-    return abs(a - b) < tol
-def point_approx(coord1: Tuple[float, float], coord2: Tuple[float, float], tol: float = 0.10) -> bool:
-    # Przybliżenie dla punktów (krotek 2D)
-    return approx(coord1[0], coord2[0], tol) and approx(coord1[1], coord2[1], tol)
-def node_id(x: float, y: float) -> str:
-    # ID węzła na podstawie współrzędnych (może lepiej robić jakoś inaczej?)
-    return f'({x} {y})'
-
-# Klasa węzła grafu
-class Node:
-    def __init__(self, x: float, y: float):
-        self.id: str = node_id(x, y)
-        self.x: float = x
-        self.y: float = y
-        self.edges: List[Edge] = []
-
-    # Zwraca listę sąsiadów i drogi do nich, sąsiady wielopowiązane rozróżnialne przez ID krawędzi
-    def get_neighbours(self) -> List[Tuple[Node, Edge]]:
-        return [(edge.get_other_node(self), edge) for edge in self.edges]
-        # Teoretycznie powinien być blok Try-Except, ale to by oznaczało, że graf został błędnie zbudowany
-
-    def heuristic(self, other: Node) -> float:
-        return euclidean_distance((self.x, self.y), (other.x, other.y))
-
-# Prędkości przypisane do klas dróg w km/h
-speed = {   # Okazuje się, że nie da się tego zmapować tak 1:1, więc wybrałem takie, które mają największy sens
-    "A": 140,   # Autostrada
-    "S": 120,   # Droga ekspresowa
-    "GP": 90,   # Droga główna przyspieszona
-    "G": 70,    # Droga główna
-    "Z": 50,    # Droga zbiorcza
-    "L": 40,    # Droga lokalna
-    "I": 30     # Droga dojazdowa
-}
-
-class Edge:
-    def __init__(self, id: str, start_node: Node, end_node: Node, length: float, classification: str, one_way: bool = False):
-        self.id = id
-        self.start_node = start_node
-        self.end_node = end_node
-        self.length = length
-        self.classification = classification
-        self.one_way = one_way
-
-    def get_other_node(self, current_node: Node) -> Node:
-        if current_node == self.start_node:
-            return self.end_node
-        elif current_node == self.end_node:
-            return self.start_node
-        else:
-            raise ValueError("Node not part of this edge")
-
-    # Koszt przejazdu krawędzi w sekundach
-    def cost(self) -> float:
-        return self.length * 3.6 / speed.get(self.classification)
-
-class Graph:
-    def __init__(self):
-        self.nodes = {}
-        self.edges = {}
-        self._shapefile_path: str | List[str] | None = None
-        self._kdtree = None
-        self._node_coords: List[Tuple[float, float]] = [] # Potencjalnie niepotrzebne, można wyjmować z Dict[Node]
-
-    def add_node(self, node: Node):
-        self.nodes[node.id] = node
-        self._node_coords.append((node.x, node.y))
-        self._kdtree = None  # Invalidate KDTree
-
-    def build_kdtree(self):
-        if not self._kdtree:
-            self._kdtree = KDTree(self._node_coords)
-
-    def add_edge(self, edge: Edge):
-        self.edges[edge.id] = edge
-        edge.start_node.edges.append(edge)
-        if not edge.one_way:
-            edge.end_node.edges.append(edge)
-
-    def add_feature(self, feature: Dict):
-        coords = feature["geometry"]["coordinates"] # z modułu geometry pobiera tylko coordinates
-        start_coord = coords[0]
-        end_coord = coords[-1]
-
-        # TODO: zakłada, że końce się idealnie pokrywają - powinno wykorzystywać funkcję point_approx z tol = 0.1
-        start_node = self.nodes.get(node_id(start_coord[0], start_coord[1]))
-        if not start_node:
-            start_node = Node(start_coord[0], start_coord[1])
-            self.add_node(start_node)
-        end_node = self.nodes.get(node_id(end_coord[0], end_coord[1]))
-        if not end_node:
-            end_node = Node(end_coord[0], end_coord[1])
-            self.add_node(end_node)
-
-        # Długość polilinii w metrach
-        # Shapely.length może szybsza metoda? Nie sprawdzałem, ale chyba nie da się tu nic zoptymalizować, może tylko for-loop?
-        length = 0.0
-        for i in range(len(coords) - 1):
-            length += euclidean_distance((coords[i][0], coords[i][1]), (coords[i + 1][0], coords[i + 1][1]))
-
-        classification = feature["properties"]["KLASA_DROG"]
-        # TODO: obsługa dróg jednokierunkowych (?)
-
-        edge = Edge(feature["properties"]["LOKALNYID"], start_node, end_node, length, classification)
-        self.add_edge(edge)
-
-    def find_nearest_node(self, coordinates: Tuple[float, float]) -> Node:
-<<<<<<< HEAD
-        pass
-    
-    def reconstruct_path(self, p:Dict, start:Node, end:Node)-> List[Node]:
-        path_nodes = []
-        current_id = end.id
-        
-        while current_id != -1:
-            path_nodes.append(self.nodes[current_id])
-            current_id = p[current_id]
-        path_nodes.reverse() #sciezka węzłów
-
-        return path_nodes
-    
-    def convert_nodes_to_edges(path_nodes: List[Edge])->List[Edge]: #konwertuje sciezke nodow na edgy
-        path_edges =[] #sciezka edgy
-
-        for i in range(len(path_nodes)-1):
-            n1=path_nodes[i]
-            n2=path_nodes[i+1]
-            for edge in n1.edges: #sprawdzam wszystkie edge dla noda
-                if edge.get_other_node(n1) ==n2: #szukam krawedzi dla dobrego konca
-                    path_edges.append(edge)
-                    break
-        return path_edges
-    
-    def reconstruct_shp_path(self, path: List[Edge]):
-        
-        pass
-=======
-        self.build_kdtree()
-        _, idx = self._kdtree.query(coordinates)
-        nearest_coord = self._node_coords[idx]
-        return self.nodes[node_id(nearest_coord[0], nearest_coord[1])]
-
-    def reconstruct_shp_path(self, path: List[Edge], output_path: str):
-        if self._shapefile_path is None:
-            print("Brak ścieżki pliku shapefile. Nie można zrekonstruować trasy")
-            return
-        if isinstance(self._shapefile_path, list):
-            gdf = gpd.read_file(self._shapefile_path[0])
-            for p in self._shapefile_path[1:]:
-                gdf = gdf._append(gpd.read_file(p), ignore_index=True)
-        else:
-            gdf = gpd.read_file(self._shapefile_path)
-        edge_ids = {edge.id for edge in path}
-        gdf_filtered = gdf[gdf["idIIP_BT_I"].isin(edge_ids)]
-        gdf_filtered.to_file(output_path, driver='ESRI Shapefile')
-        print(f"Zrekonstruowana trasa zapisana do {output_path}")
-
->>>>>>> 4968d95a
-
-
-    def dijkstra(self, startpoint:Node, endpoint:Node):
-        S = {} #wierzchołki przejrzane
-        Q = {} #wierzchołki nieodiwedzone
-        p = {} #poprzednicy
-        d = {} #aktualna długość ścieżek nieskonczonosc
-        for n in self.nodes.values():
-            Q[n.id] = n
-            d[n.id] = np.inf
-            p[n.id]=-1
-
-        d[startpoint.id]=0
-        
-        while Q: 
-            #szukam wezla o najmniejszym dystansie
-            min_dist = np.inf
-            curr_id = None
-            for node_id in Q:
-                if d[node_id] < min_dist:
-                    min_dist = d[node_id]
-                    curr_id = node_id
-
-            #przerzucam wezel
-            current = Q.pop(curr_id) 
-            S[curr_id] = current
-
-            if curr_id == endpoint.id:
-                break
-                
-            #szukam sasiadow i ustalam dla nich koszt
-            for neighbour, edge in current.get_neighbours():
-                if neighbour.id not in S:
-                    new_dist = d[curr_id] + edge.length
-                    if new_dist < d[neighbour.id]:
-                        d[neighbour.id] = new_dist
-                        p[neighbour.id] = curr_id
-        
-        route = self.reconstruct_path(p, startpoint, endpoint) #przemienia p na sciezke 
-        return route
-
-def draw_graph(G: Graph):
-    # Rysowanie dla dużych grafów jest bardzo, bardzo wolne i pewnie nieczytelne, szczególnie rysowanie węzłów,
-    # można rysować same krawędzie, ale i tak obrazek będzie jedynie do potwierdzenia, że "coś" zrobił
-    fig, ax = plt.subplots(figsize=(10, 10))
-
-    for edge in G.edges.values():
-        x_coords = [edge.start_node.x, edge.end_node.x]
-        y_coords = [edge.start_node.y, edge.end_node.y]
-        ax.plot(x_coords, y_coords, color='blue', linewidth=0.5)
-
-    for node in G.nodes.values(): 
-        ax.scatter(node.x, node.y, color='k', s=5)
-
-    ax.set_title("Wizualizacja grafu")
-    ax.set_xlabel("Easting")
-    ax.set_ylabel("Northing")
-
-def build_graph_from_shapefile(file_path: str | List[str]) -> Graph:
-    if isinstance(file_path, list):
-        gdf = gpd.read_file(file_path[0])
-        for p in file_path[1:]:
-            gdf = gdf._append(gpd.read_file(p), ignore_index=True)
-    else:
-        gdf = gpd.read_file(file_path)
-<<<<<<< HEAD
-    G = Graph() # pusty obiekt grafu 
-    G.shapefile_path = file_path
-=======
-    G = Graph()
-    G._shapefile_path = file_path
->>>>>>> 4968d95a
-
-    # Iteracja po obiektach wczytanych do GeoDataFrame
-    iterator = gdf.iterfeatures(drop_id=True)
-    while True:
-        try:
-            feature = next(iterator)
-        except StopIteration:
-            break
-        G.add_feature(feature)
-    G.build_kdtree()
-    return G
-
-<<<<<<< HEAD
-
-def draw_path (graph:Graph, route: List[Node]):
-    fig, ax = plt.subplots(figsize=(10, 10))
-    
-    draw_graph(graph)
-
-    Xcoords = [r.x for r in route]
-    Ycoords = [r.y for r in route]
-    plt.plot(Xcoords, Ycoords, color='r', marker ='o')
-   
-    plt.title("Ścieżka znaleziona przez Dijkstrę")
-
-# Demo
-if __name__ == "__main__":
-    #shp_file_paths = ["kujawsko_pomorskie_m_Torun/L4_1_BDOT10k__OT_SKJZ_L.shp",
-    #                  "kujawsko_pomorskie_pow_torunski/L4_2_BDOT10k__OT_SKJZ_L.shp"]
-    #test_path = r"C:\aszkola\5 sem\pag\projekt1\dane\testowe.shp"
-    test_path=r"C:\aszkola\5 sem\pag\projekt1\Nawigacja-PAG\testowe\TESTOWE.shp"
-=======
-def draw_point(point: Tuple[float, float]):
-    x, y = point
-    plt.scatter(x, y, color='red', s=50, zorder=5)
-
-# Demo
-if __name__ == "__main__":
-    shp_file_paths = ["kujawsko_pomorskie_m_Torun/L4_1_BDOT10k__OT_SKJZ_L.shp",
-                      "kujawsko_pomorskie_pow_torunski/L4_2_BDOT10k__OT_SKJZ_L.shp"]
-    test_path = "..\\test_shp.shp"
->>>>>>> 4968d95a
-
-    graph = build_graph_from_shapefile(test_path)
-    print(f"Graph has {len(graph.nodes)} nodes and {len(graph.edges)} edges.")
-
-<<<<<<< HEAD
-    nodes = list(graph.nodes.values())
-    route = graph.dijkstra(nodes[0], nodes[5])    
-
-    draw_path(graph, route)
-
-    #print(f"Node 3 {graph.nodes} nodes and {len(graph.edges)} edges."))
-
-    #draw_graph(graph)
-
-=======
-    draw_graph(graph)
-    point = (473300, 571900)
-    draw_point(point)
-    nearest = graph.find_nearest_node(point)
-    draw_point((nearest.x, nearest.y))
->>>>>>> 4968d95a
-    plt.show()
+"""
+Moduł z klasą grafu sieci drogowej oraz funkcjami do tworzenia go z pliku shapefile SKJZ (jezdni) w strukturze BDOT10k.
+
+Autor: Bartosz Urbanek 331931
+Data: 2025-10-17
+"""
+from __future__ import annotations
+from typing import List, Tuple, Dict
+
+import numpy as np
+import geopandas as gpd
+from scipy.spatial import KDTree
+import matplotlib.pyplot as plt
+
+
+def euclidean_distance(coord1: Tuple[float, float], coord2: Tuple[float, float]) -> float:
+    # Odległość między punktami
+    return np.sqrt((coord1[0] - coord2[0]) ** 2 + (coord1[1] - coord2[1]) ** 2)
+def approx(a: float, b: float, tol: float = 0.10) -> bool:
+    # Przybliżenie
+    return abs(a - b) < tol
+def point_approx(coord1: Tuple[float, float], coord2: Tuple[float, float], tol: float = 0.10) -> bool:
+    # Przybliżenie dla punktów (krotek 2D)
+    return approx(coord1[0], coord2[0], tol) and approx(coord1[1], coord2[1], tol)
+def node_id(x: float, y: float) -> str:
+    # ID węzła na podstawie współrzędnych (może lepiej robić jakoś inaczej?)
+    return f'({x} {y})'
+
+# Klasa węzła grafu
+class Node:
+    def __init__(self, x: float, y: float):
+        self.id: str = node_id(x, y)
+        self.x: float = x
+        self.y: float = y
+        self.edges: List[Edge] = []
+
+    # Zwraca listę sąsiadów i drogi do nich, sąsiady wielopowiązane rozróżnialne przez ID krawędzi
+    def get_neighbours(self) -> List[Tuple[Node, Edge]]:
+        return [(edge.get_other_node(self), edge) for edge in self.edges]
+        # Teoretycznie powinien być blok Try-Except, ale to by oznaczało, że graf został błędnie zbudowany
+
+    def heuristic(self, other: Node) -> float:
+        return euclidean_distance((self.x, self.y), (other.x, other.y))
+
+# Prędkości przypisane do klas dróg w km/h
+speed = {   # Okazuje się, że nie da się tego zmapować tak 1:1, więc wybrałem takie, które mają największy sens
+    "A": 140,   # Autostrada
+    "S": 120,   # Droga ekspresowa
+    "GP": 90,   # Droga główna przyspieszona
+    "G": 70,    # Droga główna
+    "Z": 50,    # Droga zbiorcza
+    "L": 40,    # Droga lokalna
+    "I": 30     # Droga dojazdowa
+}
+
+class Edge:
+    def __init__(self, id: str, start_node: Node, end_node: Node, length: float, classification: str, one_way: bool = False):
+        self.id = id
+        self.start_node = start_node
+        self.end_node = end_node
+        self.length = length
+        self.classification = classification
+        self.one_way = one_way
+
+    def get_other_node(self, current_node: Node) -> Node:
+        if current_node == self.start_node:
+            return self.end_node
+        elif current_node == self.end_node:
+            return self.start_node
+        else:
+            raise ValueError("Node not part of this edge")
+
+    # Koszt przejazdu krawędzi w sekundach
+    def cost(self) -> float:
+        return self.length * 3.6 / speed.get(self.classification)
+
+class Graph:
+    def __init__(self):
+        self.nodes = {}
+        self.edges = {}
+        self._shapefile_path: str | List[str] | None = None
+        self._kdtree = None
+        self._node_coords: List[Tuple[float, float]] = [] # Potencjalnie niepotrzebne, można wyjmować z Dict[Node]
+
+    def add_node(self, node: Node):
+        self.nodes[node.id] = node
+        self._node_coords.append((node.x, node.y))
+        self._kdtree = None  # Invalidate KDTree
+
+    def build_kdtree(self):
+        if not self._kdtree:
+            self._kdtree = KDTree(self._node_coords)
+
+    def add_edge(self, edge: Edge):
+        self.edges[edge.id] = edge
+        edge.start_node.edges.append(edge)
+        if not edge.one_way:
+            edge.end_node.edges.append(edge)
+
+    def add_feature(self, feature: Dict):
+        coords = feature["geometry"]["coordinates"] # z modułu geometry pobiera tylko coordinates
+        start_coord = coords[0]
+        end_coord = coords[-1]
+
+        # TODO: zakłada, że końce się idealnie pokrywają - powinno wykorzystywać funkcję point_approx z tol = 0.1
+        start_node = self.nodes.get(node_id(start_coord[0], start_coord[1]))
+        if not start_node:
+            start_node = Node(start_coord[0], start_coord[1])
+            self.add_node(start_node)
+        end_node = self.nodes.get(node_id(end_coord[0], end_coord[1]))
+        if not end_node:
+            end_node = Node(end_coord[0], end_coord[1])
+            self.add_node(end_node)
+
+        # Długość polilinii w metrach
+        # Shapely.length może szybsza metoda? Nie sprawdzałem, ale chyba nie da się tu nic zoptymalizować, może tylko for-loop?
+        length = 0.0
+        for i in range(len(coords) - 1):
+            length += euclidean_distance((coords[i][0], coords[i][1]), (coords[i + 1][0], coords[i + 1][1]))
+
+        classification = feature["properties"]["KLASA_DROG"]
+        # TODO: obsługa dróg jednokierunkowych (?)
+
+        edge = Edge(feature["properties"]["LOKALNYID"], start_node, end_node, length, classification)
+        self.add_edge(edge)
+
+    def find_nearest_node(self, coordinates: Tuple[float, float]) -> Node:
+       self.build_kdtree()
+        _, idx = self._kdtree.query(coordinates)
+        nearest_coord = self._node_coords[idx]
+        return self.nodes[node_id(nearest_coord[0], nearest_coord[1])]
+    
+    def reconstruct_path(self, p:Dict, start:Node, end:Node)-> List[Node]:
+        path_nodes = []
+        current_id = end.id
+        
+        while current_id != -1:
+            path_nodes.append(self.nodes[current_id])
+            current_id = p[current_id]
+        path_nodes.reverse() #sciezka węzłów
+
+        return path_nodes
+    
+    def convert_nodes_to_edges(path_nodes: List[Edge])->List[Edge]: #konwertuje sciezke nodow na edgy
+        path_edges =[] #sciezka edgy
+
+        for i in range(len(path_nodes)-1):
+            n1=path_nodes[i]
+            n2=path_nodes[i+1]
+            for edge in n1.edges: #sprawdzam wszystkie edge dla noda
+                if edge.get_other_node(n1) ==n2: #szukam krawedzi dla dobrego konca
+                    path_edges.append(edge)
+                    break
+        return path_edges
+    
+        
+
+    def reconstruct_shp_path(self, path: List[Edge], output_path: str):
+        if self._shapefile_path is None:
+            print("Brak ścieżki pliku shapefile. Nie można zrekonstruować trasy")
+            return
+        if isinstance(self._shapefile_path, list):
+            gdf = gpd.read_file(self._shapefile_path[0])
+            for p in self._shapefile_path[1:]:
+                gdf = gdf._append(gpd.read_file(p), ignore_index=True)
+        else:
+            gdf = gpd.read_file(self._shapefile_path)
+        edge_ids = {edge.id for edge in path}
+        gdf_filtered = gdf[gdf["idIIP_BT_I"].isin(edge_ids)]
+        gdf_filtered.to_file(output_path, driver='ESRI Shapefile')
+        print(f"Zrekonstruowana trasa zapisana do {output_path}")
+
+
+
+    def dijkstra(self, startpoint:Node, endpoint:Node):
+        S = {} #wierzchołki przejrzane
+        Q = {} #wierzchołki nieodiwedzone
+        p = {} #poprzednicy
+        d = {} #aktualna długość ścieżek nieskonczonosc
+        for n in self.nodes.values():
+            Q[n.id] = n
+            d[n.id] = np.inf
+            p[n.id]=-1
+
+        d[startpoint.id]=0
+        
+        while Q: 
+            #szukam wezla o najmniejszym dystansie
+            min_dist = np.inf
+            curr_id = None
+            for node_id in Q:
+                if d[node_id] < min_dist:
+                    min_dist = d[node_id]
+                    curr_id = node_id
+
+            #przerzucam wezel
+            current = Q.pop(curr_id) 
+            S[curr_id] = current
+
+            if curr_id == endpoint.id:
+                break
+                
+            #szukam sasiadow i ustalam dla nich koszt
+            for neighbour, edge in current.get_neighbours():
+                if neighbour.id not in S:
+                    new_dist = d[curr_id] + edge.length
+                    if new_dist < d[neighbour.id]:
+                        d[neighbour.id] = new_dist
+                        p[neighbour.id] = curr_id
+        
+        route = self.reconstruct_path(p, startpoint, endpoint) #przemienia p na sciezke 
+        return route
+
+def draw_graph(G: Graph):
+    # Rysowanie dla dużych grafów jest bardzo, bardzo wolne i pewnie nieczytelne, szczególnie rysowanie węzłów,
+    # można rysować same krawędzie, ale i tak obrazek będzie jedynie do potwierdzenia, że "coś" zrobił
+    fig, ax = plt.subplots(figsize=(10, 10))
+
+    for edge in G.edges.values():
+        x_coords = [edge.start_node.x, edge.end_node.x]
+        y_coords = [edge.start_node.y, edge.end_node.y]
+        ax.plot(x_coords, y_coords, color='blue', linewidth=0.5)
+
+    for node in G.nodes.values(): 
+        ax.scatter(node.x, node.y, color='k', s=5)
+
+    ax.set_title("Wizualizacja grafu")
+    ax.set_xlabel("Easting")
+    ax.set_ylabel("Northing")
+
+def build_graph_from_shapefile(file_path: str | List[str]) -> Graph:
+    if isinstance(file_path, list):
+        gdf = gpd.read_file(file_path[0])
+        for p in file_path[1:]:
+            gdf = gdf._append(gpd.read_file(p), ignore_index=True)
+    else:
+        gdf = gpd.read_file(file_path)
+    G = Graph()
+    G._shapefile_path = file_path
+
+    # Iteracja po obiektach wczytanych do GeoDataFrame
+    iterator = gdf.iterfeatures(drop_id=True)
+    while True:
+        try:
+            feature = next(iterator)
+        except StopIteration:
+            break
+        G.add_feature(feature)
+    G.build_kdtree()
+    return G
+
+
+def draw_path (graph:Graph, route: List[Node]):
+    fig, ax = plt.subplots(figsize=(10, 10))
+    
+    draw_graph(graph)
+
+    Xcoords = [r.x for r in route]
+    Ycoords = [r.y for r in route]
+    plt.plot(Xcoords, Ycoords, color='r', marker ='o')
+   
+    plt.title("Ścieżka znaleziona przez Dijkstrę")
+
+def draw_point(point: Tuple[float, float]):
+    x, y = point
+    plt.scatter(x, y, color='red', s=50, zorder=5)
+
+# Demo
+if __name__ == "__main__":
+    shp_file_paths = ["kujawsko_pomorskie_m_Torun/L4_1_BDOT10k__OT_SKJZ_L.shp",
+                      "kujawsko_pomorskie_pow_torunski/L4_2_BDOT10k__OT_SKJZ_L.shp"]
+    test_path = "..\\test_shp.shp"
+
+    graph = build_graph_from_shapefile(test_path)
+    print(f"Graph has {len(graph.nodes)} nodes and {len(graph.edges)} edges.")
+
+    nodes = list(graph.nodes.values())
+    route = graph.dijkstra(nodes[0], nodes[5])    
+
+    draw_path(graph, route)
+
+    #print(f"Node 3 {graph.nodes} nodes and {len(graph.edges)} edges."))
+
+    #draw_graph(graph)
+
+    plt.show()